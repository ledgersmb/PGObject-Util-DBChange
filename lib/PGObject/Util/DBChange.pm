--- conflicted
+++ resolved
@@ -1,6 +1,6 @@
 package PGObject::Util::DBChange;
 
-use 5.006;
+use 5.010; # double forward slash requires 5.10
 use strict;
 use warnings;
 
@@ -17,19 +17,11 @@
 
 =head1 VERSION
 
-<<<<<<< HEAD
-Version 0.030.1
-
-=cut
-
-our $VERSION = '0.030.1';
-=======
-Version 0.040.0
-
-=cut
-
-our $VERSION = '0.040.0';
->>>>>>> 510f5dfe
+Version 0.050.0
+
+=cut
+
+our $VERSION = '0.050.0';
 
 
 =head1 SYNOPSIS
