Revision history for PGObject-Util-DBChange

<<<<<<< HEAD
0.030.1 2017-01-08
        Remove Makefile and ignore.txt from MANIFEST
=======
0.040	2016-08-16
	Fixing handling of multiple statements in an update file.
        Fixing copyright notice
        Harmonizing version numbers across files
>>>>>>> 510f5dfe

0.03	2016-08-15
	Transaction wrapping cannot possibly work given that a single $dbh->do
	call cannot wrap transactions, so removing it for now. Also fixing
	boilerplate.

0.02	2016-07-16
	Fixed missing files in tests

0.01    Date/time
        First version, released on an unsuspecting world.
<|MERGE_RESOLUTION|>--- conflicted
+++ resolved
@@ -1,14 +1,15 @@
 Revision history for PGObject-Util-DBChange
 
-<<<<<<< HEAD
-0.030.1 2017-01-08
-        Remove Makefile and ignore.txt from MANIFEST
-=======
+
+0.050   2017-01-08
+        Remove Makefile from MANIFEST
+	Change version number
+	Increase minimum requirement (5.10 from 5.6) due to '//' operator
+
 0.040	2016-08-16
 	Fixing handling of multiple statements in an update file.
         Fixing copyright notice
         Harmonizing version numbers across files
->>>>>>> 510f5dfe
 
 0.03	2016-08-15
 	Transaction wrapping cannot possibly work given that a single $dbh->do
